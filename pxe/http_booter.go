package pxe

import (
	"crypto/rand"
	"fmt"
	"io"
	"net"
	"net/http"
	"os"
	"path/filepath"
	"strings"
	"text/template"

	"github.com/cafebazaar/blacksmith/cloudconfig"
	"github.com/cafebazaar/blacksmith/datasource"
	"github.com/cafebazaar/blacksmith/logging"
)

// pxelinux configuration that tells the PXE/UNDI stack to boot from
// local disk.
const bootFromDisk = `
DEFAULT local
LABEL local
LOCALBOOT 0
`

const bootMessageTemplate = `
		Blacksmith 0.2
		+ MAC ADDR:	$MAC
`

type nodeContext struct {
	IP string
}

type HTTPBooter struct {
<<<<<<< HEAD
	listenAddr          net.TCPAddr
	ldlinux             []byte
	key                 [32]byte
	datasource          datasource.GeneralDataSource
	bootParamsTemplates *template.Template
}

func NewHTTPBooter(listenAddr net.TCPAddr, ldlinux []byte,
	ds datasource.GeneralDataSource, bootParamsTemplates *template.Template) (*HTTPBooter, error) {
=======
	listenAddr     net.TCPAddr
	ldlinux        http.File
	key            [32]byte
	runtimeConfig  *datasource.RuntimeConfiguration
	bootParamsRepo *cloudconfig.Repo
}

func NewHTTPBooter(listenAddr net.TCPAddr, ldlinux http.File, runtimeConfig *datasource.RuntimeConfiguration, bootParamsRepo *cloudconfig.Repo) (*HTTPBooter, error) {
>>>>>>> e42d3dce
	booter := &HTTPBooter{
		listenAddr:          listenAddr,
		ldlinux:             ldlinux,
		datasource:          ds,
		bootParamsTemplates: bootParamsTemplates,
	}
	if _, err := io.ReadFull(rand.Reader, booter.key[:]); err != nil {
		return nil, fmt.Errorf("cannot initialize ephemeral signing key: %s", err)
	}
	return booter, nil
}

func (b *HTTPBooter) Mux() *http.ServeMux {
	mux := http.NewServeMux()
	mux.HandleFunc("/ldlinux.c32", b.ldlinuxHandler)
	mux.HandleFunc("/pxelinux.cfg/", b.pxelinuxConfig)
	mux.HandleFunc("/f/", b.fileHandler)
	return mux
}

func (b *HTTPBooter) ldlinuxHandler(w http.ResponseWriter, r *http.Request) {
	logging.LogHTTPRequest("HTTPBOOTER", r)
	w.Header().Set("Content-Type", "application/octet-stream")
	io.Copy(w, b.ldlinux)
}

func (b *HTTPBooter) pxelinuxConfig(w http.ResponseWriter, r *http.Request) {
	w.Header().Set("Content-Type", "text/plain")

	macStr := filepath.Base(r.URL.Path)
	errStr := fmt.Sprintf("%s requested a pxelinux config from URL %q, which does not include a MAC address", r.RemoteAddr, r.URL)
	if !strings.HasPrefix(macStr, "01-") {
		logging.Debug("HTTPBOOTER", errStr)
		http.Error(w, "Missing MAC address in request", http.StatusBadRequest)
		return
	}
	mac, err := net.ParseMAC(macStr[3:])
	if err != nil {
		logging.Debug("HTTPBOOTER", errStr)
		http.Error(w, "Malformed MAC address in request", http.StatusBadRequest)
		return
	}

	if _, _, err := net.SplitHostPort(r.Host); err != nil {
		r.Host = fmt.Sprintf("%s:%d", r.Host, b.listenAddr.Port)
	}

	// TODO: Ask dataSource about the mac
	// We have a machine sitting in pxelinux, but the Booter says
	// we shouldn't be netbooting. So, give it a config that tells
	// pxelinux to shut down PXE booting and continue with the
	// next local boot method.

	coreOSVersion, _ := b.datasource.CoreOSVersion()

	KernelURL := "http://" + r.Host + "/f/" + coreOSVersion + "/kernel"
	InitrdURL := "http://" + r.Host + "/f/" + coreOSVersion + "/initrd"

	host, _, err := net.SplitHostPort(r.Host)
	if err != nil {
		logging.Log("HTTPBOOTER", "error in parsing host and port")
		http.Error(w, "error in parsing host and port", 500)
		return
	}

	// generate bootparams config
	params, err := cloudconfig.MacBootParamsGenerator(b.datasource, mac.String(),
		b.bootParamsTemplates)
	// params, err := b.bootParamsRepo.GenerateConfig(&cloudconfig.ConfigContext{
	// MacAddr: strings.Replace(mac.String(), ":", "", -1),
	// IP:      "",
	// })
	if err != nil {
		logging.Log("HTTPBOOTER", "error in bootparam template - %s", err.Error())
		http.Error(w, "error in bootparam template", 500)
		return
	}
	params = strings.Replace(params, "\n", " ", -1)

	// FIXME: 8001 is hardcoded
	Cmdline := fmt.Sprintf(
		"cloud-config-url=http://%s:8001/cloud/%s "+
			"coreos.config.url=http://%s:8001/ignition/%s %s",
		host, strings.Replace(mac.String(), ":", "", -1),
		host, strings.Replace(mac.String(), ":", "", -1), params)
	bootMessage := strings.Replace(bootMessageTemplate, "$MAC", macStr, -1)
	cfg := fmt.Sprintf(`
SAY %s
DEFAULT linux
LABEL linux
LINUX %s
APPEND initrd=%s %s
`, strings.Replace(bootMessage, "\n", "\nSAY ", -1), KernelURL, InitrdURL, Cmdline)
	w.Write([]byte(cfg))
	logging.Log("HTTPBOOTER", "Sent pxelinux config to %s (%s)", mac, r.RemoteAddr)
}

// Get the contents of a blob mentioned in a previously issued
// BootSpec. Additionally returns a pretty name for the blob for
// logging purposes.
func (b *HTTPBooter) coreOS(version string, id string) (io.ReadCloser, error) {
	imagePath := filepath.Join(b.datasource.WorkspacePath(), "images")
	switch id {
	case "kernel":
		path := filepath.Join(imagePath, version, "coreos_production_pxe.vmlinuz")
		logging.Debug("HTTPBOOTER", "path=<%q>", path)
		return os.Open(path)
	case "initrd":
		return os.Open(filepath.Join(imagePath, version, "coreos_production_pxe_image.cpio.gz"))
	}
	return nil, fmt.Errorf("id=<%q> wasn't expected", id)
}

func (b *HTTPBooter) fileHandler(w http.ResponseWriter, r *http.Request) {
	splitPath := strings.SplitN(r.URL.Path, "/", 4)
	version := splitPath[2]
	id := splitPath[3]

	logging.Debug("HTTPBOOTER", "Got request for %s", r.URL.Path)

	var (
		f   io.ReadCloser
		err error
	)

	f, err = b.coreOS(version, id)

	if err != nil {
		logging.Log("HTTPBOOTER", "Couldn't get byte stream for %q from %s: %s", r.URL, r.RemoteAddr, err)
		http.Error(w, "Couldn't get byte stream", http.StatusInternalServerError)
		return
	}
	defer f.Close()

	w.Header().Set("Content-Type", "application/octet-stream")
	written, err := io.Copy(w, f)
	if err != nil {
		logging.Log("HTTPBOOTER", "Error serving %s to %s: %s", id, r.RemoteAddr, err)
		return
	}
	logging.Log("HTTPBOOTER", "Sent %s to %s (%d bytes)", id, r.RemoteAddr, written)
}

<<<<<<< HEAD
func HTTPBooterMux(listenAddr net.TCPAddr, ds datasource.GeneralDataSource,
	bootParamsTemplates *template.Template) (*http.ServeMux, error) {
	ldlinux, err := Asset("pxelinux/ldlinux.c32")
=======
func HTTPBooterMux(listenAddr net.TCPAddr, runtimeConfig *datasource.RuntimeConfiguration, bootParamsRepo *cloudconfig.Repo) (*http.ServeMux, error) {
	pxelinuxDir := FS(false)
	ldlinux, err := pxelinuxDir.Open("/pxelinux/ldlinux.c32")
>>>>>>> e42d3dce
	if err != nil {
		return nil, err
	}
	booter, err := NewHTTPBooter(listenAddr, ldlinux, ds, bootParamsTemplates)
	if err != nil {
		return nil, err
	}
	return booter.Mux(), nil
}

func ServeHTTPBooter(listenAddr net.TCPAddr, ds datasource.GeneralDataSource,
	bootParamsTemplates *template.Template) error {
	logging.Log("HTTPBOOTER", "Listening on %s", listenAddr.String())
	mux, err := HTTPBooterMux(listenAddr, ds, bootParamsTemplates)
	if err != nil {
		return err
	}
	return http.ListenAndServe(listenAddr.String(), mux)
}<|MERGE_RESOLUTION|>--- conflicted
+++ resolved
@@ -34,26 +34,15 @@
 }
 
 type HTTPBooter struct {
-<<<<<<< HEAD
 	listenAddr          net.TCPAddr
-	ldlinux             []byte
+	ldlinux             http.File
 	key                 [32]byte
 	datasource          datasource.GeneralDataSource
 	bootParamsTemplates *template.Template
 }
 
-func NewHTTPBooter(listenAddr net.TCPAddr, ldlinux []byte,
+func NewHTTPBooter(listenAddr net.TCPAddr, ldlinux http.File,
 	ds datasource.GeneralDataSource, bootParamsTemplates *template.Template) (*HTTPBooter, error) {
-=======
-	listenAddr     net.TCPAddr
-	ldlinux        http.File
-	key            [32]byte
-	runtimeConfig  *datasource.RuntimeConfiguration
-	bootParamsRepo *cloudconfig.Repo
-}
-
-func NewHTTPBooter(listenAddr net.TCPAddr, ldlinux http.File, runtimeConfig *datasource.RuntimeConfiguration, bootParamsRepo *cloudconfig.Repo) (*HTTPBooter, error) {
->>>>>>> e42d3dce
 	booter := &HTTPBooter{
 		listenAddr:          listenAddr,
 		ldlinux:             ldlinux,
@@ -197,15 +186,9 @@
 	logging.Log("HTTPBOOTER", "Sent %s to %s (%d bytes)", id, r.RemoteAddr, written)
 }
 
-<<<<<<< HEAD
 func HTTPBooterMux(listenAddr net.TCPAddr, ds datasource.GeneralDataSource,
 	bootParamsTemplates *template.Template) (*http.ServeMux, error) {
-	ldlinux, err := Asset("pxelinux/ldlinux.c32")
-=======
-func HTTPBooterMux(listenAddr net.TCPAddr, runtimeConfig *datasource.RuntimeConfiguration, bootParamsRepo *cloudconfig.Repo) (*http.ServeMux, error) {
-	pxelinuxDir := FS(false)
-	ldlinux, err := pxelinuxDir.Open("/pxelinux/ldlinux.c32")
->>>>>>> e42d3dce
+	ldlinux, err := FS(false).Open("/pxelinux/ldlinux.c32")
 	if err != nil {
 		return nil, err
 	}
