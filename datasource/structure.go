package datasource // import "github.com/cafebazaar/blacksmith/datasource"

import (
	"net"
	"time"
	"os"
	"github.com/coreos/etcd/client"
)

// Machine provides the interface for querying/altering Machine entries
// in the datasource
type Machine interface {
	// Nic returns the hardware address of the machine
	Mac() net.HardwareAddr

	// IP reutrns the IP address associated with the machine
	IP() (net.IP, error)

	// Name returns the hostname of the machine
	Name() string

	// Domain returns the domain name of the machine
	Domain() string

	// FirstSeen returns the time upon which the machine has
	// been seen
	FirstSeen() (time.Time, error)

	// LastSeen returns the last time the machine has been seen
	LastSeen() (time.Time, error)

	// ListFlags returns the list of all the flgas of a machine from Etcd
	ListFlags() (map[string]string, error)

	// GetFlag returns the value of the supplied key
	GetFlag(key string) (string, error)

	// SetFlag sets the value of the specified key
	SetFlag(key string, value string) error

	// DeleteFlag erases the entry specified by key
	DeleteFlag(key string) error
}

// InstanceInfo describes an active instance of blacksmith running on some machine
type InstanceInfo struct {
	IP               net.IP           `json:"ip"`
	Nic              net.HardwareAddr `json:"nic"`
	WebPort          int              `json:"webPort"`
	Version          string           `json:"version"`
	Commit           string           `json:"commit"`
	BuildTime        string           `json:"buildTime"`
	ServiceStartTime int64            `json:"serviceStartTime"`
}

// DataSource provides the interface for querying general information
type DataSource interface {
	// SelfInfo return InstanceInfo of this instance of blacksmith
	SelfInfo() InstanceInfo

	// CoreOSVerison returns the coreOs version that blacksmith supplies
	CoreOSVersion() (string, error)

	// GetMachine returns The Machine object with the specified Hardware
	// address. Returns a flag to specify whether or not the entry exists
	GetMachine(net.HardwareAddr) (Machine, bool)

	// WorkspacePath returns the path to the workspace which is used after the
	// machines are booted up
	WorkspacePath() string

	// Machines returns a slice of Machines whose entries are present in the
	// datasource storage
	Machines() ([]Machine, error)

	// ListClusterVariables returns the list of all the cluster variables
	ListClusterVariables() (map[string]string, error)

	// GetClusterVariable returns a cluster variables with the given name
	GetClusterVariable(key string) (string, error)

	// SetClusterVariable sets a cluster variable
	SetClusterVariable(key string, value string) error

	// DeleteClusterVariable deletes a cluster variable
	DeleteClusterVariable(key string) error

	// ListClusterVariables list all cluster variables stored in etcd
	ListClusterVariables() (map[string]string, error)

	// Get returns value associated with key
	Get(key string) (string, error)
	GetAbsolute(absoluteKey string) (string, error)
<<<<<<< HEAD
=======

	// Get children nodes of a node with key
	GetNodes(key string) (client.Nodes, error)
>>>>>>> bd6aed7d

	// Get children nodes of a node with key
	GetNodes(key string) (client.Nodes, error)

<<<<<<< HEAD
	GetAbsolute(absoluteKey string) (string, error)
	
	// Get children nodes of a node with key
	GetNodes(key string) (client.Nodes, error)

<<<<<<< HEAD
	// GetConfiguration returns a configuration variables with the given name
	GetConfiguration(key string) (string, error)

	// SetConfiguration sets a configuration variable
	SetConfiguration(key, value string) error

	// DeleteConfiguration deletes a configuration variable
	DeleteConfiguration(key string) error

=======
>>>>>>> bd6aed7de1bf57e49c96f4200c952ade05055348
=======
>>>>>>> bd6aed7d
	// Delete erases a key from the datasource
	Delete(key string) (*client.Node, error)
	DeleteAbsolute(absoluteKey string) (*client.Node, error)

	// ClusterName returns the name of the ClusterName
	ClusterName() string

	// Assign finds an IP for the specified nic
	Assign(nic string) (net.IP, error)

	// Request is how to client requests to use the Ip address
	Request(nic string, currentIP net.IP) (net.IP, error)

	// DNSAddressesForDHCP returns the ip addresses of the present skydns servers
	// in the network, marshalled as specified in rfc2132 (option 6)
	DNSAddressesForDHCP() ([]byte, error)

	// IsMaster checks for being master, and makes a heartbeat
	IsMaster() bool

	// RemoveInstance removes the instance key from the list of instances, used to
	// gracefully shutdown the instance
	RemoveInstance() error

	EtcdMembers() (string, error)

	// Get all instances
	GetAllInstances() ([]string, error)
	GetAllOtherInstances() ([]string, error)

	// Create a new file node in Etcd
	NewFile(name string, file *os.File)
	WatchFileChanges()
	GetAllFiles() []*File
	GetFile(key string) *File
	DeleteFile(key string) *File
}

type File struct  {
	Id			string		`json:"id,omitempty"`
	Name			string		`json:"name"`
	FromInstance		string		`json:"fromInstance"`
	Location		string		`json:"location"`
	UploadedAt		int64		`json:"uploadedAt"` // unix timestamp
	Size			int64           `json:"size"`
	LastModificationDate 	int64	 	`json:"lastModifiedDate"`
}<|MERGE_RESOLUTION|>--- conflicted
+++ resolved
@@ -90,24 +90,13 @@
 
 	// Get returns value associated with key
 	Get(key string) (string, error)
-	GetAbsolute(absoluteKey string) (string, error)
-<<<<<<< HEAD
-=======
-
-	// Get children nodes of a node with key
-	GetNodes(key string) (client.Nodes, error)
->>>>>>> bd6aed7d
+	GetAbsolute(absoluteKey string) (string, error)\
 
 	// Get children nodes of a node with key
 	GetNodes(key string) (client.Nodes, error)
 
-<<<<<<< HEAD
 	GetAbsolute(absoluteKey string) (string, error)
-	
-	// Get children nodes of a node with key
-	GetNodes(key string) (client.Nodes, error)
 
-<<<<<<< HEAD
 	// GetConfiguration returns a configuration variables with the given name
 	GetConfiguration(key string) (string, error)
 
@@ -117,10 +106,6 @@
 	// DeleteConfiguration deletes a configuration variable
 	DeleteConfiguration(key string) error
 
-=======
->>>>>>> bd6aed7de1bf57e49c96f4200c952ade05055348
-=======
->>>>>>> bd6aed7d
 	// Delete erases a key from the datasource
 	Delete(key string) (*client.Node, error)
 	DeleteAbsolute(absoluteKey string) (*client.Node, error)
